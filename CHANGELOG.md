--- conflicted
+++ resolved
@@ -6,23 +6,20 @@
 
 ## Added
 * Allow configuration of non-default broker port numbers
+* Support added for QoS::ExactlyOnce transmission
 
 ## Changed
 * [breaking] The client is no longer publicly exposed, and is instead accessible via `Minimq::client()`
 
 ## Fixed
 * All unacknowledged messages will be guaranteed to be retransmitted upon connection with the
-<<<<<<< HEAD
-=======
 broker.
->>>>>>> a2667593
 * The `ReceiveMaximum` property is now sent in the connection request to the broker
 
 # [0.5.3] - 2022-02-14
 
 ## Added
 * Property comparison now implements PartialEq
-* Support added for QoS::ExactlyOnce transmission
 
 # [0.5.2] - 2021-12-14
 
