# Changelog

This document describes the changes to Minimq between releases.

# [Unreleased]

## Added
* Allow configuration of non-default broker port numbers
* Support added for QoS::ExactlyOnce transmission
* `poll()` now supports returning from the closure. An `Option::Some()` will be generated whenever
the `poll()` closure executes on an inbound `Publish` message.
* `subscribe()` now supports subscription configuration, such as retain configuration, QoS
  specification, and no-local publications.
* `subscribe()` modified to take a list of topic filters.
<<<<<<< HEAD
* Subscriptions at QoS::AtLeastOnce are now supported.
=======
* Added a `reply()` API to reply quickly inbound messages.
>>>>>>> 529f8817

## Changed
* [breaking] The client is no longer publicly exposed, and is instead accessible via `Minimq::client()`
* Single MQTT packets are now processed per `Minimq::poll()` execution, reducing stack usage.
* [breaking] External crate is now used for `varint` encoding. Varints changed to u32 format.
* Deserialization and serialization is now handled directly by `serde`.
* [breaking] Properties are now wrapped in MQTT-specific data types.
* [breaking] Packets now support reason codes. Unused error codes were removed.
* `poll()` updated such that the user should call it repeatedly until it returns `Ok(None)`.

## Fixed
* All unacknowledged messages will be guaranteed to be retransmitted upon connection with the
broker.
* The `ReceiveMaximum` property is now sent in the connection request to the broker

# [0.5.3] - 2022-02-14

## Added
* Property comparison now implements PartialEq

# [0.5.2] - 2021-12-14

## Fixed
* Made `mqtt_client` module public to correct documentation
* Partial packet writes no longer cause the connection to the broker to break down.
  [#74](https://github.com/quartiq/minimq/issues/74)

# [0.5.1] - 2021-12-07

## Fixed
* Fixed an issue where the keepalive interval could not be set properly. See
  [#69](https://github.com/quartiq/minimq/issues/69).
* Fixed an issue where the keepalive interval was not set properly. See
  [#70](https://github.com/quartiq/minimq/issues/70).

# [0.5.0] - 2021-12-06

## Added
* Support for the `Will` message specification.
* [breaking] Adding `retained` flag to `publish()` to allow messages to be published in a retained
  manner.

# [0.4.0] - 2021-10-08

* Updating to `std-embedded-nal` v0.1 (dev dependency only; now again used for integration tests)
* Added support for PingReq/PingResp to handle broken TCP connections and configuration of the
keep-alive interval
* Updating tests to use `std-embedded-time`
* Fixing main docs.
* Added support for publishing with QoS 1
* Refactoring network stack management into a separate container class
* Keep-alive settings now take a u16 integer number of seconds

# [0.3.0] - 2021-08-06

* Client ID may now be unspecified to allow the broker to automatically assign an ID.
* Strict client ID check removed to allow broker-validated IDs.
* Updated `generic-array` dependencies to address security vulnerability.
* Updating `new()` to allow the network stack to be non-functional during initialization.
* `Property` updated to implement `Copy`/`Clone`.
* Session state is now maintained
* `Error::SessionReset` can be used to detect need to resubscribe to topics.
* Refactoring client into `Minimq` and `MqttClient` to solve internal mutability issues.
* Updating to `embedded-nal` v0.6
* Removing using of `generic-array` in favor of const-generics.
* Correcting an issue where the client would not reconnect if the broker was restarted.

# [0.2.0] - 2021-02-15

* Updating the `MqttClient::poll()` function to take a `FnMut` closure to allow internal state
  mutation.
* Use the `std-embedded-nal` crate as a dependency to provide a standard `NetworkStack` for
  integration tests.
* Updating `read()` to not block when no data is available. Updating `write()` to progate network
  stack errors out to the user.
* Updating library to re-export `generic-array` publicly.

## [0.1.0] - 2020-08-27

* Initial library release and publish to crates.io

[Unreleased]: https://github.com/quartiq/minimq/compare/0.5.3...HEAD
[0.5.2]: https://github.com/quartiq/minimq/releases/tag/0.5.3
[0.5.2]: https://github.com/quartiq/minimq/releases/tag/0.5.2
[0.5.1]: https://github.com/quartiq/minimq/releases/tag/0.5.1
[0.5.0]: https://github.com/quartiq/minimq/releases/tag/0.5.0
[0.4.0]: https://github.com/quartiq/minimq/releases/tag/0.4.0
[0.3.0]: https://github.com/quartiq/minimq/releases/tag/0.3.0
[0.2.0]: https://github.com/quartiq/minimq/releases/tag/0.2.0
[0.1.0]: https://github.com/quartiq/minimq/releases/tag/0.1.0<|MERGE_RESOLUTION|>--- conflicted
+++ resolved
@@ -12,11 +12,8 @@
 * `subscribe()` now supports subscription configuration, such as retain configuration, QoS
   specification, and no-local publications.
 * `subscribe()` modified to take a list of topic filters.
-<<<<<<< HEAD
+* Added a `reply()` API to reply quickly inbound messages.
 * Subscriptions at QoS::AtLeastOnce are now supported.
-=======
-* Added a `reply()` API to reply quickly inbound messages.
->>>>>>> 529f8817
 
 ## Changed
 * [breaking] The client is no longer publicly exposed, and is instead accessible via `Minimq::client()`
