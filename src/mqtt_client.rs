use crate::{
    de::{received_packet::ReceivedPacket, PacketReader},
    network_manager::InterfaceHolder,
<<<<<<< HEAD
    packets::{ConnAck, Connect, PingReq, Pub, PubAck, PubRel, SubAck, Subscribe},
    reason_codes::ReasonCode,
=======
    packets::{ConnAck, Connect, PingReq, Pub, PubRel, SubAck, Subscribe},
    reply_options::ReplyOptions,
>>>>>>> 529f8817
    session_state::SessionState,
    types::{Properties, TopicFilter, Utf8String},
    will::Will,
    Error, Property, ProtocolError, QoS, Retain, MQTT_INSECURE_DEFAULT_PORT, {debug, error, info},
};

use embedded_nal::{IpAddr, SocketAddr, TcpClientStack};

use heapless::{String, Vec};

use core::str::FromStr;

mod sm {

    use crate::{de::received_packet::ReceivedPacket, packets::ConnAck};
    use smlang::statemachine;

    statemachine! {
        transitions: {
            *Disconnected + Reallocated = Restart,
            Restart + SentConnect = Establishing,
            Establishing + Connected(ConnAck<'a>) [ handle_connack ] = Active,

            Active + SendTimeout = Disconnected,
            _ + ProtocolError = Disconnected,

            Active + ControlPacket(ReceivedPacket<'a>) [handle_packet] = Active,
            Active + SentSubscribe(u16) [handle_subscription] = Active,

            Establishing + TcpDisconnect = Disconnected,
            Active + TcpDisconnect = Disconnected,
        },
        custom_guard_error: true,
    }
}

use sm::{Events, StateMachine, States};

struct ClientContext<
    TcpStack: TcpClientStack,
    Clock: embedded_time::Clock,
    const MSG_SIZE: usize,
    const MSG_COUNT: usize,
> {
    session_state: SessionState<TcpStack, Clock, MSG_SIZE, MSG_COUNT>,
}

impl<TcpStack, Clock, const MSG_SIZE: usize, const MSG_COUNT: usize>
    ClientContext<TcpStack, Clock, MSG_SIZE, MSG_COUNT>
where
    TcpStack: TcpClientStack,
    Clock: embedded_time::Clock,
{
    pub fn handle_suback<'a>(
        &mut self,
        subscribe_acknowledge: &SubAck<'a>,
    ) -> Result<(), Error<TcpStack::Error>> {
        match self
            .session_state
            .pending_subscriptions
            .iter()
            .position(|v| *v == subscribe_acknowledge.packet_identifier)
        {
            None => {
                error!("Got bad suback: {:?}", subscribe_acknowledge);
                return Err(Error::Protocol(ProtocolError::BadIdentifier));
            }
            Some(index) => self.session_state.pending_subscriptions.swap_remove(index),
        };

        for code in subscribe_acknowledge.codes.iter() {
            code.as_result()?;
        }

        Ok(())
    }
}

impl<TcpStack, Clock, const MSG_SIZE: usize, const MSG_COUNT: usize> sm::StateMachineContext
    for ClientContext<TcpStack, Clock, MSG_SIZE, MSG_COUNT>
where
    TcpStack: TcpClientStack,
    Clock: embedded_time::Clock,
{
    type GuardError = crate::Error<TcpStack::Error>;

    fn handle_subscription(&mut self, id: &u16) -> Result<(), Error<TcpStack::Error>> {
        self.session_state
            .pending_subscriptions
            .push(*id)
            .map_err(|_| Error::Unsupported)?;
        Ok(())
    }

    fn handle_packet<'a>(
        &mut self,
        packet: &ReceivedPacket<'a>,
    ) -> Result<(), Error<TcpStack::Error>> {
        match &packet {
            ReceivedPacket::SubAck(ack) => self.handle_suback(ack)?,
            ReceivedPacket::PingResp => self.session_state.register_ping_response(),
            ReceivedPacket::PubComp(comp) => self.session_state.handle_pubcomp(comp.packet_id)?,
            ReceivedPacket::PubAck(ack) => {
                // No matter the status code the message is considered acknowledged at this point
                self.session_state.handle_puback(ack.packet_identifier)?;
            }
            _ => return Err(Error::Protocol(ProtocolError::UnsupportedPacket)),
        }

        Ok(())
    }

    fn handle_connack<'a>(
        &mut self,
        acknowledge: &ConnAck<'a>,
    ) -> Result<(), Error<TcpStack::Error>> {
        acknowledge.reason_code.as_result()?;

        // Reset the session state upon connection with a broker that doesn't have a session state
        // saved for us.
        if !acknowledge.session_present {
            self.session_state.reset();
        }

        for property in &acknowledge.properties {
            match property {
                Property::MaximumPacketSize(size) => {
                    self.session_state.maximum_packet_size.replace(*size);
                }
                Property::AssignedClientIdentifier(id) => {
                    self.session_state.client_id =
                        String::from_str(id.0).or(Err(Error::ProvidedClientIdTooLong))?;
                }
                Property::ServerKeepAlive(keep_alive) => {
                    self.session_state.set_keepalive(*keep_alive);
                }
                _prop => info!("Ignoring property: {:?}", _prop),
            };
        }

        self.session_state.register_connection()?;

        Ok(())
    }
}

impl<T> From<sm::Error<Error<T>>> for Error<T> {
    fn from(error: sm::Error<Error<T>>) -> Error<T> {
        match error {
            sm::Error::GuardFailed(err) => err,
            sm::Error::InvalidEvent => Error::NotReady,
        }
    }
}

/// The client that can be used for interacting with the MQTT broker.
pub struct MqttClient<
    TcpStack: TcpClientStack,
    Clock: embedded_time::Clock,
    const MSG_SIZE: usize,
    const MSG_COUNT: usize,
> {
    sm: sm::StateMachine<ClientContext<TcpStack, Clock, MSG_SIZE, MSG_COUNT>>,
    network: InterfaceHolder<TcpStack, MSG_SIZE>,
    will: Option<Will<MSG_SIZE>>,
    broker: SocketAddr,
}

impl<
        TcpStack: TcpClientStack,
        Clock: embedded_time::Clock,
        const MSG_SIZE: usize,
        const MSG_COUNT: usize,
    > MqttClient<TcpStack, Clock, MSG_SIZE, MSG_COUNT>
{
    /// Specify the Will message to be sent if the client disconnects.
    ///
    /// # Args
    /// * `topic` - The topic to send the message on
    /// * `data` - The message to transmit
    /// * `qos` - The quality of service at which to send the message.
    /// * `retained` - Specifies whether the will message should be retained by the broker.
    /// * `properties` - Any properties to send with the will message.
    pub fn set_will(
        &mut self,
        topic: &str,
        data: &[u8],
        qos: QoS,
        retained: Retain,
        properties: &[Property],
    ) -> Result<(), Error<TcpStack::Error>> {
        let mut will = Will::new(topic, data, properties)?;
        will.retained(retained);
        will.qos(qos);

        self.will.replace(will);
        Ok(())
    }

    /// Configure the MQTT keep-alive interval.
    ///
    /// # Note
    /// This must be completed before connecting to a broker.
    ///
    /// # Note
    /// The broker may override the requested keep-alive interval. Any value requested by the
    /// broker will be used instead.
    ///
    /// # Args
    /// * `interval` - The keep-alive interval in seconds. A ping will be transmitted if no other
    /// messages are sent within 50% of the keep-alive interval.
    pub fn set_keepalive_interval(
        &mut self,
        interval_seconds: u16,
    ) -> Result<(), Error<TcpStack::Error>> {
        if self.sm.state() != &States::Disconnected {
            return Err(Error::NotReady);
        }

        self.sm
            .context_mut()
            .session_state
            .set_keepalive(interval_seconds);
        Ok(())
    }

    /// Set custom MQTT port to connect to.
    ///
    /// # Note
    /// This must be completed before connecting to a broker.
    ///
    /// # Args
    /// * `port` - The Port number to connect to.
    pub fn set_broker_port(&mut self, port: u16) -> Result<(), Error<TcpStack::Error>> {
        if self.sm.state() != &States::Disconnected {
            return Err(Error::NotReady);
        }

        self.broker.set_port(port);
        Ok(())
    }

    /// Subscribe to a topic.
    ///
    /// # Note
    /// A subscription is not maintained across a disconnection with the broker. In the case of MQTT
    /// disconnections, topics will need to be subscribed to again.
    ///
    /// The subscription will not be completed immediately. Call
    /// `MqttClient::subscriptions_pending()` to check for subscriptions being completed.
    ///
    /// # Args
    /// * `topics` - A list of [`TopicFilter`]s to subscribe to.
    /// * `properties` - A list of properties to attach to the subscription request. May be empty.
    pub fn subscribe(
        &mut self,
        topics: &[TopicFilter<'_>],
        properties: &[Property<'_>],
    ) -> Result<(), Error<TcpStack::Error>> {
        if !self.is_connected() {
            return Err(Error::NotReady);
        }

        // We can only support so many received response codes. As such, make sure that we don't
        // allow too many concurrent topics.
        if topics.len() > crate::MAX_TOPICS_PER_SUBSCRIPTION {
            return Err(Error::TooManyTopics);
        }

        // We can't subscribe if there's a pending write in the network.
        if self.network.has_pending_write() {
            return Err(Error::NotReady);
        }

        let packet_id = self.sm.context_mut().session_state.get_packet_identifier();

        self.network.send_packet(Subscribe {
            packet_id,
            properties: Properties(properties),
            topics,
        })?;

        self.sm.process_event(Events::SentSubscribe(packet_id))?;

        Ok(())
    }

    /// Check if any subscriptions have not yet been completed.
    ///
    /// # Returns
    /// True if any subscriptions are waiting for confirmation from the broker.
    pub fn subscriptions_pending(&self) -> bool {
        !self
            .sm
            .context()
            .session_state
            .pending_subscriptions
            .is_empty()
    }

    /// Determine if the client has established a connection with the broker.
    ///
    /// # Returns
    /// True if the client is connected to the broker.
    pub fn is_connected(&mut self) -> bool {
        matches!(self.sm.state(), &States::Active)
    }

    /// Get the count of unacknowledged messages at the requested QoS.
    ///
    /// # Args
    /// * `qos` - The QoS to check messages of.
    ///
    /// # Returns
    /// Number of pending messages with the specified QoS.
    pub fn pending_messages(&self, qos: QoS) -> usize {
        self.sm.context().session_state.pending_messages(qos)
    }

    /// Determine if the client is able to process publish requests.
    ///
    /// # Args
    /// * `qos` - The QoS level to check publish capabilities of.
    ///
    /// # Returns
    /// True if the client is able to publish at the requested QoS.
    pub fn can_publish(&self, qos: QoS) -> bool {
        // We cannot publish if there's a pending write in the network stack. That message must be
        // completed first.
        if self.network.has_pending_write() {
            return false;
        }

        self.sm.context().session_state.can_publish(qos)
    }

    /// Publish a message over MQTT.
    ///
    /// # Note
    /// If the client is not yet connected to the broker, the message will be silently ignored.
    ///
    /// # Args
    /// * `topic` - The topic to publish the message to.
    /// * `data` - The data to transmit as the message contents.
    /// * `qos` - The desired quality-of-service level of the message. Must be QoS::AtMostOnce
    /// * `properties` - A list of properties to associate with the message being published. May be
    ///   empty.
    pub fn publish(
        &mut self,
        topic: &str,
        data: &[u8],
        qos: QoS,
        retain: Retain,
        properties: &[Property],
    ) -> Result<(), Error<TcpStack::Error>> {
        // If we are not yet connected to the broker, we can't transmit a message.
        if !self.is_connected() {
            return Ok(());
        }

        if !self.can_publish(qos) {
            return Err(Error::NotReady);
        }

        // If QoS 0 the ID will be ignored
        let id = self.sm.context_mut().session_state.get_packet_identifier();

        let publish = Pub {
            topic: Utf8String(topic),
            properties: Vec::from_slice(properties).map_err(|_| Error::TooManyProperties)?,
            packet_id: Some(id),
            payload: data,
            retain,
            qos,
            dup: false,
        };

        crate::info!("Sending: {:?}", publish);
        let mut buffer: [u8; MSG_SIZE] = [0; MSG_SIZE];
        let packet = crate::ser::MqttSerializer::to_buffer(&mut buffer, publish)?;
        self.network.write(packet)?;

        // TODO: Generate event.
        self.sm
            .context_mut()
            .session_state
            .handle_publish(qos, id, packet)?;

        Ok(())
    }

    /// Reply to a previously-received message.
    ///
    /// # Generics
    /// * `N` specifies the maximum number of properties that the reply can contain.
    ///
    /// # Args
    /// * [`ReplyOptions`] - Options used for constructing the reply.
    /// * `default_response` - An optional default response topic to reply to.
    /// * `data` - The data containing the response.
    /// * `qos` - The QoS to transmit the response at.
    /// * `retain` - The retain state of the response.
    /// * `properties` - The properties to attach to the response.
    pub fn reply<'a, const N: usize>(
        &mut self,
        options: ReplyOptions<'a>,
        data: &[u8],
        qos: QoS,
        retain: Retain,
        properties: &[Property<'a>],
    ) -> Result<(), Error<TcpStack::Error>> {
        let response_topic = match options.response_topic {
            Some(topic) => topic,
            None => {
                if options.ignore_missing_response {
                    return Ok(());
                }

                return Err(Error::NoResponseTopic);
            }
        };
        let mut properties: Vec<_, N> =
            Vec::from_slice(properties).map_err(|_| Error::TooManyProperties)?;

        // Next, copy over any correlation data to the outbound properties.
        if let Some(cd) = options.correlation_data {
            properties
                .push(Property::CorrelationData(cd))
                .map_err(|_| Error::TooManyProperties)?;
        }

        self.publish(response_topic, data, qos, retain, &properties)?;

        Ok(())
    }

    fn handle_restart(&mut self) -> Result<(), Error<TcpStack::Error>> {
        if !self.network.tcp_connected()? {
            return Ok(());
        }

        let properties = [
            // Tell the broker our maximum packet size.
            Property::MaximumPacketSize(MSG_SIZE as u32),
            // The session does not expire.
            Property::SessionExpiryInterval(u32::MAX),
            Property::ReceiveMaximum(MSG_COUNT as u16),
        ];

        self.network.send_packet(Connect {
            keep_alive: self.sm.context().session_state.keepalive_interval(),
            properties: Properties(&properties),
            client_id: Utf8String(self.sm.context().session_state.client_id.as_str()),
            will: self.will.as_ref(),
            clean_start: !self.sm.context().session_state.is_present(),
        })?;

        self.sm.process_event(Events::SentConnect)?;

        Ok(())
    }

    fn handle_active(&mut self) -> Result<(), Error<TcpStack::Error>> {
        if self.sm.context_mut().session_state.ping_is_overdue()? {
            self.sm.process_event(Events::SendTimeout).unwrap();
        }

        while !self.network.has_pending_write() {
            if let Some(msg) = self
                .sm
                .context_mut()
                .session_state
                .next_pending_republication()
            {
                self.network.write(msg)?;
            } else {
                break;
            }
        }

        // If there's a pending write, we can't send a ping no matter if it is due. This is
        // intentionally done before checking if a ping is due, since we wouldn't be able to send
        // the ping otherwise.
        if self.network.has_pending_write() {
            return Ok(());
        }

        if self.sm.context_mut().session_state.ping_is_due()? {
            // Note: If we fail to serialize or write the packet, the ping timeout timer is still
            // running, so we will recover the TCP connection in the future.
            self.network.send_packet(PingReq {})?;
        }

        Ok(())
    }

    fn update(&mut self) -> Result<(), Error<TcpStack::Error>> {
        // Potentially update the state machine depending on the current socket connection status.
        let tcp_connected = self.network.tcp_connected()?;

        if !tcp_connected {
            self.sm.process_event(Events::TcpDisconnect).ok();
        }

        // Attempt to finish any pending packets.
        self.network.finish_write()?;

        match *self.sm.state() {
            States::Disconnected => {
                self.network.allocate_socket()?;
                self.network.connect(self.broker)?;
                self.sm.process_event(Events::Reallocated)?;
            }
            States::Restart => self.handle_restart()?,
            States::Active => self.handle_active()?,
            States::Establishing => {}
        };

        Ok(())
    }

    fn handle_packet<'a, F, T>(
        &mut self,
        control_packet: ReceivedPacket<'a>,
        f: &mut F,
    ) -> Result<Option<T>, Error<TcpStack::Error>>
    where
        F: FnMut(
            &mut MqttClient<TcpStack, Clock, MSG_SIZE, MSG_COUNT>,
            &'a str,
            &[u8],
            &[Property<'a>],
        ) -> T,
    {
        match control_packet {
            ReceivedPacket::ConnAck(ack) => {
                self.sm.process_event(Events::Connected(ack))?;

                return if self.sm.context_mut().session_state.was_reset() {
                    Err(Error::SessionReset)
                } else {
                    Ok(None)
                };
            }

            ReceivedPacket::PubRec(rec) => {
                rec.reason.code().as_result().or_else(|e| {
                    self.sm
                        .context_mut()
                        .session_state
                        .remove_packet(rec.packet_id)?;
                    Err(e)
                })?;

                let pubrel = PubRel {
                    packet_id: rec.packet_id,
                    code: self
                        .sm
                        .context_mut()
                        .session_state
                        .find_packet(rec.packet_id, QoS::ExactlyOnce)
                        .into(),
                    properties: Properties(&[]),
                };

                crate::info!("Sending: {:?}", pubrel);
                let mut buffer: [u8; MSG_SIZE] = [0; MSG_SIZE];
                let packet = crate::ser::MqttSerializer::to_buffer(&mut buffer, pubrel)?;
                self.network.write(packet)?;

                self.sm
                    .context_mut()
                    .session_state
                    .handle_pubrec(rec.packet_id, packet)?;
            }

            ReceivedPacket::Publish(info) => {
                if &States::Active != self.sm.state() {
                    return Err(Error::NotReady);
                }

                // Handle transmitting any necessary acknowledges
                match info.qos {
                    QoS::AtMostOnce => {}
                    QoS::AtLeastOnce => {
                        let puback = PubAck {
                            // Note(uwnrap): There should always be a packet ID for QoS >
                            // AtMostOnce.
                            packet_identifier: info.packet_id.unwrap(),

                            // Note: Because we do not support ExactlyOnce, it's not possible for
                            // us to receive two packets with the same ID.
                            reason: ReasonCode::Success.into(),
                        };

                        self.network.send_packet(puback)?;
                    }

                    // TODO: Add support.
                    QoS::ExactlyOnce => unimplemented!(),
                }

                // Provide the packet to the application for further processing.
                return Ok(Some(f(self, info.topic.0, info.payload, &info.properties)));
            }

            _ => {
                self.sm
                    .process_event(Events::ControlPacket(control_packet))?;
            }
        }

        Ok(None)
    }
}

/// The general structure for managing MQTT via Minimq.
///
/// # Note
/// To connect and maintain an MQTT connection, the `Minimq::poll()` method must be called
/// regularly.
pub struct Minimq<TcpStack, Clock, const MSG_SIZE: usize, const MSG_COUNT: usize>
where
    TcpStack: TcpClientStack,
    Clock: embedded_time::Clock,
{
    client: MqttClient<TcpStack, Clock, MSG_SIZE, MSG_COUNT>,
    packet_reader: PacketReader<MSG_SIZE>,
}

impl<
        TcpStack: TcpClientStack,
        Clock: embedded_time::Clock,
        const MSG_SIZE: usize,
        const MSG_COUNT: usize,
    > Minimq<TcpStack, Clock, MSG_SIZE, MSG_COUNT>
{
    /// Construct a new MQTT interface.
    ///
    /// # Args
    /// * `broker` - The IP address of the broker to connect to.
    /// * `client_id` The client ID to use for communicating with the broker. If empty, rely on the
    ///   broker to automatically assign a client ID.
    /// * `network_stack` - The network stack to use for communication.
    /// * `clock` - The clock to use for managing MQTT state timing.
    ///
    /// # Returns
    /// A `Minimq` object that can be used for publishing messages, subscribing to topics, and
    /// managing the MQTT state.
    pub fn new(
        broker: IpAddr,
        client_id: &str,
        network_stack: TcpStack,
        clock: Clock,
    ) -> Result<Self, Error<TcpStack::Error>> {
        let session_state = SessionState::new(
            clock,
            String::from_str(client_id).or(Err(Error::ProvidedClientIdTooLong))?,
        );

        let minimq = Minimq {
            client: MqttClient {
                sm: StateMachine::new(ClientContext { session_state }),
                broker: SocketAddr::new(broker, MQTT_INSECURE_DEFAULT_PORT),
                will: None,
                network: InterfaceHolder::new(network_stack),
            },
            packet_reader: PacketReader::new(),
        };

        Ok(minimq)
    }

    /// Check the MQTT interface for available messages.
    ///
    /// # Note
    /// This method will processes as many MQTT control packets as possible until a PUBLISH message
    /// is received. The user should thus contintually call this function until it returns
    /// `Ok(None)`, as this is indicative that there is no further data to process.
    ///
    /// # Args
    /// * `f` - A closure to process any received messages. The closure should accept the client,
    /// topic, message, and list of proprties (in that order).
    ///
    /// # Returns
    /// Ok(Option<result>) - During normal operation, a <result> will optionally be returned to the
    /// user software if a value was returned from the `f` closure. If the closure was not
    /// executed, `None` is returned. Note that `None` may be returned even if MQTT packets were
    /// processed.
    ///
    /// Err(Error) if an MQTT-related error is encountered. Generally, Error::SessionReset is the
    /// only error expected during normal operation. In this case, the client has lost any previous
    /// subscriptions or session state.
    pub fn poll<F, T>(&mut self, mut f: F) -> Result<Option<T>, Error<TcpStack::Error>>
    where
        for<'a> F: FnMut(
            &mut MqttClient<TcpStack, Clock, MSG_SIZE, MSG_COUNT>,
            &'a str,
            &[u8],
            &[Property<'a>],
        ) -> T,
    {
        self.client.update()?;

        // If the connection is no longer active, reset the packet reader state and return. There's
        // nothing more we can do.
        if self.client.sm.state() != &States::Active
            && self.client.sm.state() != &States::Establishing
        {
            self.packet_reader.reset();
            return Ok(None);
        }

        // Read MQTT packets and process them until either:
        // 1. There are no available MQTT packets from the network
        // 2. A packet was processed that generates a result that needs to be propagated.
        loop {
            // Attempt to read an MQTT packet from the network.
            while !self.packet_reader.packet_available() {
                let buffer = match self.packet_reader.receive_buffer() {
                    Ok(buffer) => buffer,
                    Err(e) => {
                        self.client.sm.process_event(Events::ProtocolError).unwrap();
                        self.packet_reader.reset();
                        return Err(Error::Protocol(e));
                    }
                };

                let received = self.client.network.read(buffer)?;
                self.packet_reader.commit(received);

                if received > 0 {
                    debug!("Received {} bytes", received);
                } else {
                    return Ok(None);
                }
            }

            let packet = self.packet_reader.received_packet()?;
            info!("Received {:?}", packet);
            if let Some(result) = self.client.handle_packet(packet, &mut f)? {
                return Ok(Some(result));
            }
        }
    }

    /// Directly access the MQTT client.
    pub fn client(&mut self) -> &mut MqttClient<TcpStack, Clock, MSG_SIZE, MSG_COUNT> {
        &mut self.client
    }
}<|MERGE_RESOLUTION|>--- conflicted
+++ resolved
@@ -1,13 +1,9 @@
 use crate::{
     de::{received_packet::ReceivedPacket, PacketReader},
     network_manager::InterfaceHolder,
-<<<<<<< HEAD
     packets::{ConnAck, Connect, PingReq, Pub, PubAck, PubRel, SubAck, Subscribe},
     reason_codes::ReasonCode,
-=======
-    packets::{ConnAck, Connect, PingReq, Pub, PubRel, SubAck, Subscribe},
     reply_options::ReplyOptions,
->>>>>>> 529f8817
     session_state::SessionState,
     types::{Properties, TopicFilter, Utf8String},
     will::Will,
