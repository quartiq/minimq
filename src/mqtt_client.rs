--- conflicted
+++ resolved
@@ -4,16 +4,9 @@
     packets::{ConnAck, Connect, PingReq, Pub, PubAck, PubComp, PubRec, PubRel, SubAck, Subscribe},
     reason_codes::ReasonCode,
     session_state::SessionState,
-<<<<<<< HEAD
-    types::{Properties, TopicFilter, Utf8String, Auth},
-    will::Will,
-    Error, Property, ProtocolError, QoS, Retain, MQTT_INSECURE_DEFAULT_PORT,
-    {debug, error, info, warn},
-=======
-    types::{Properties, TopicFilter, Utf8String},
+    types::{Auth, Properties, TopicFilter, Utf8String},
     will::SerializedWill,
     ConfigBuilder, Error, MinimqError, Property, ProtocolError, QoS, {debug, error, info, warn},
->>>>>>> 008fe630
 };
 
 use core::convert::{TryFrom, TryInto};
@@ -273,50 +266,18 @@
     Clock: embedded_time::Clock,
     Broker: crate::Broker,
 > {
-<<<<<<< HEAD
-    sm: sm::StateMachine<ClientContext<TcpStack, Clock, MSG_SIZE, MSG_COUNT>>,
-    network: InterfaceHolder<TcpStack, MSG_SIZE>,
-    will: Option<Will<MSG_SIZE>>,
-    auth: Option<Auth>,
-    broker: SocketAddr,
-=======
     sm: sm::StateMachine<ClientContext<'buf, Clock>>,
     network: InterfaceHolder<'buf, TcpStack>,
     will: Option<SerializedWill<'buf>>,
+    auth: Option<Auth>,
     downgrade_qos: bool,
     broker: Broker,
     max_packet_size: usize,
->>>>>>> 008fe630
 }
 
 impl<'buf, TcpStack: TcpClientStack, Clock: embedded_time::Clock, Broker: crate::Broker>
     MqttClient<'buf, TcpStack, Clock, Broker>
 {
-<<<<<<< HEAD
-    /// Specify the Will message to be sent if the client disconnects.
-    ///
-    /// # Args
-    /// * `topic` - The topic to send the message on
-    /// * `data` - The message to transmit
-    /// * `qos` - The quality of service at which to send the message.
-    /// * `retained` - Specifies whether the will message should be retained by the broker.
-    /// * `properties` - Any properties to send with the will message.
-    pub fn set_will(
-        &mut self,
-        topic: &str,
-        data: &[u8],
-        qos: QoS,
-        retained: Retain,
-        properties: &[Property],
-    ) -> Result<(), Error<TcpStack::Error>> {
-        let mut will = Will::new(topic, data, properties)?;
-        will.retained(retained);
-        will.qos(qos);
-
-        self.will.replace(will);
-        Ok(())
-    }
-
     /// Specify the authentication message used by the server.
     ///
     /// # Args
@@ -336,51 +297,6 @@
         Ok(())
     }
 
-    /// Configure the MQTT keep-alive interval.
-    ///
-    /// # Note
-    /// This must be completed before connecting to a broker.
-    ///
-    /// # Note
-    /// The broker may override the requested keep-alive interval. Any value requested by the
-    /// broker will be used instead.
-    ///
-    /// # Args
-    /// * `interval` - The keep-alive interval in seconds. A ping will be transmitted if no other
-    /// messages are sent within 50% of the keep-alive interval.
-    pub fn set_keepalive_interval(
-        &mut self,
-        interval_seconds: u16,
-    ) -> Result<(), Error<TcpStack::Error>> {
-        if self.sm.state() != &States::Disconnected {
-            return Err(Error::NotReady);
-        }
-
-        self.sm
-            .context_mut()
-            .session_state
-            .set_keepalive(interval_seconds);
-        Ok(())
-    }
-
-    /// Set custom MQTT port to connect to.
-    ///
-    /// # Note
-    /// This must be completed before connecting to a broker.
-    ///
-    /// # Args
-    /// * `port` - The Port number to connect to.
-    pub fn set_broker_port(&mut self, port: u16) -> Result<(), Error<TcpStack::Error>> {
-        if self.sm.state() != &States::Disconnected {
-            return Err(Error::NotReady);
-        }
-
-        self.broker.set_port(port);
-        Ok(())
-    }
-
-=======
->>>>>>> 008fe630
     /// Subscribe to a topic.
     ///
     /// # Note
@@ -547,12 +463,8 @@
             keep_alive: self.sm.context().keepalive_interval(),
             properties: Properties::Slice(&properties),
             client_id: Utf8String(self.sm.context().session_state.client_id.as_str()),
-<<<<<<< HEAD
             auth: self.auth.as_ref(),
             will: self.will.as_ref(),
-=======
-            will: self.will,
->>>>>>> 008fe630
             clean_start: !self.sm.context().session_state.is_present(),
         })?;
 
@@ -814,13 +726,6 @@
 
         Minimq {
             client: MqttClient {
-<<<<<<< HEAD
-                sm: StateMachine::new(ClientContext { session_state }),
-                broker: SocketAddr::new(broker, MQTT_INSECURE_DEFAULT_PORT),
-                auth: None,
-                will: None,
-                network: InterfaceHolder::new(network_stack),
-=======
                 sm: StateMachine::new(ClientContext::new(
                     clock,
                     session_state,
@@ -829,9 +734,9 @@
                 downgrade_qos: config.downgrade_qos,
                 broker: config.broker,
                 will: config.will,
+                auth: None,
                 network: InterfaceHolder::new(network_stack, config.tx_buffer),
                 max_packet_size: config.rx_buffer.len(),
->>>>>>> 008fe630
             },
             packet_reader: PacketReader::new(config.rx_buffer),
         }
