--- conflicted
+++ resolved
@@ -6,17 +6,11 @@
     Error, Property, ProtocolError, {debug, error, info, warn},
 };
 
-<<<<<<< HEAD
 use embedded_nal::{IpAddr, SocketAddr, TcpClientStack};
 use embedded_time::{
+    self,
     duration::{Extensions, Seconds},
-    Clock,
 };
-=======
-use embedded_nal::{nb, IpAddr, SocketAddr, TcpClientStack};
-use embedded_time;
-use embedded_time::duration::{Extensions, Seconds};
->>>>>>> 85ba9657
 
 use heapless::{String, Vec};
 
@@ -38,51 +32,6 @@
     ExactlyOnce = 2,
 }
 
-<<<<<<< HEAD
-=======
-/// Possible errors encountered during an MQTT connection.
-#[derive(Debug, PartialEq)]
-pub enum Error<E> {
-    Network(E),
-    WriteFail,
-    NotReady,
-    Unsupported,
-    ProvidedClientIdTooLong,
-    Failed(u8),
-    Protocol(ProtocolError),
-    SessionReset,
-    HwClock(embedded_time::clock::Error),
-}
-
-/// Errors that are specific to the MQTT protocol implementation.
-#[derive(Debug, Copy, Clone, PartialEq)]
-pub enum ProtocolError {
-    Bounds,
-    DataSize,
-    Invalid,
-    Failed,
-    PacketSize,
-    MalformedPacket,
-    MalformedInteger,
-    UnknownProperty,
-    UnsupportedPacket,
-    BufferSize,
-    InvalidProperty,
-}
-
-impl<E> From<embedded_time::clock::Error> for Error<E> {
-    fn from(clock: embedded_time::clock::Error) -> Self {
-        Error::HwClock(clock)
-    }
-}
-
-impl<E> From<ProtocolError> for Error<E> {
-    fn from(error: ProtocolError) -> Self {
-        Error::Protocol(error)
-    }
-}
-
->>>>>>> 85ba9657
 mod sm {
 
     use smlang::statemachine;
@@ -115,23 +64,15 @@
 }
 
 /// A client for interacting with an MQTT Broker.
-<<<<<<< HEAD
-pub struct MqttClient<N: TcpClientStack, C: Clock, const T: usize> {
-    pub(crate) network: InterfaceHolder<N>,
-    clock: C,
-    session_state: SessionState<C>,
-=======
 pub struct MqttClient<
     TcpStack: TcpClientStack,
     Clock: embedded_time::Clock,
     const MSG_SIZE: usize,
     const MSG_COUNT: usize,
 > {
-    network_stack: TcpStack,
+    pub(crate) network: InterfaceHolder<TcpStack>,
     clock: Clock,
-    socket: Option<TcpStack::TcpSocket>,
     session_state: SessionState<Clock, MSG_SIZE, MSG_COUNT>,
->>>>>>> 85ba9657
     connection_state: StateMachine<Context>,
 }
 
@@ -206,39 +147,6 @@
         Ok(())
     }
 
-<<<<<<< HEAD
-=======
-    fn read(&mut self, mut buf: &mut [u8]) -> Result<usize, Error<TcpStack::Error>> {
-        // Atomically access the socket.
-        let socket = self.socket.as_mut().unwrap();
-        let result = self.network_stack.receive(socket, &mut buf);
-
-        result.or_else(|err| match err {
-            nb::Error::WouldBlock => Ok(0),
-            nb::Error::Other(err) => Err(Error::Network(err)),
-        })
-    }
-
-    fn write(&mut self, buf: &[u8]) -> Result<(), Error<TcpStack::Error>> {
-        let socket = self.socket.as_mut().unwrap();
-        self.network_stack
-            .send(socket, &buf)
-            .map_err(|err| match err {
-                nb::Error::WouldBlock => Error::WriteFail,
-                nb::Error::Other(err) => Error::Network(err),
-            })
-            .and_then(|written| {
-                if written != buf.len() {
-                    Err(Error::WriteFail)
-                } else {
-                    self.session_state
-                        .register_transmission(self.clock.try_now()?);
-                    Ok(())
-                }
-            })
-    }
-
->>>>>>> 85ba9657
     /// Configure the MQTT keep-alive interval.
     ///
     /// # Note
@@ -318,16 +226,8 @@
     ///
     /// # Returns
     /// True if the client is connected to the broker.
-<<<<<<< HEAD
-    pub fn is_connected(&mut self) -> Result<bool, Error<N::Error>> {
+    pub fn is_connected(&mut self) -> Result<bool, Error<TcpStack::Error>> {
         Ok(self.network.tcp_connected()? && self.session_state.connected)
-=======
-    pub fn is_connected(&mut self) -> Result<bool, Error<TcpStack::Error>> {
-        Ok(self
-            .socket_is_connected()
-            .map_err(|err| Error::Network(err))?
-            && self.session_state.connected)
->>>>>>> 85ba9657
     }
 
     /// Get the count of unacknowledged QoS 1 messages.
@@ -380,19 +280,14 @@
             topic, data, properties
         );
 
-<<<<<<< HEAD
-        let mut buffer: [u8; T] = [0; T];
-        let packet = serialize::publish_message(&mut buffer, topic, data, properties)?;
-        self.network
-            .write_packet(&mut self.session_state, &self.clock, packet)
-=======
         // If QoS 0 the ID will be ignored
         let id = self.session_state.get_packet_identifier();
 
         let mut buffer: [u8; MSG_SIZE] = [0; MSG_SIZE];
         let packet = serialize::publish_message(&mut buffer, topic, data, qos, id, properties)?;
 
-        self.write(packet)?;
+        self.network
+            .write_packet(&mut self.session_state, &self.clock, packet)?;
         self.session_state.increment_packet_identifier();
 
         if qos == QoS::AtLeastOnce {
@@ -400,16 +295,6 @@
         }
 
         Ok(())
-    }
-
-    fn socket_is_connected(&mut self) -> Result<bool, TcpStack::Error> {
-        if self.socket.is_none() {
-            return Ok(false);
-        }
-
-        let socket = self.socket.as_ref().unwrap();
-        self.network_stack.is_connected(socket)
->>>>>>> 85ba9657
     }
 
     fn reset(&mut self) {
@@ -480,7 +365,8 @@
                             .as_slice(),
                     )
                     .unwrap();
-                    self.write(&message)?;
+                    self.network
+                        .write_packet(&mut self.session_state, &self.clock, &message)?;
                 }
 
                 return result;
