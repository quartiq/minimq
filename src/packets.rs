--- conflicted
+++ resolved
@@ -68,11 +68,7 @@
 
     /// A list of properties associated with the connection.
     #[serde(borrow)]
-<<<<<<< HEAD
-    pub properties: Vec<Property<'a>, { crate::design_parameters::MAX_RX_PROPERTIES }>,
-=======
     pub properties: Vec<Property<'a>, { crate::MAX_RX_PROPERTIES }>,
->>>>>>> aef5dc49
 }
 
 /// An MQTT PUBLISH packet, containing data to be sent or received.
@@ -85,11 +81,7 @@
     pub packet_id: Option<u16>,
 
     /// The properties transmitted with the publish data.
-<<<<<<< HEAD
-    pub properties: Vec<Property<'a>, { crate::design_parameters::MAX_RX_PROPERTIES }>,
-=======
     pub properties: Vec<Property<'a>, { crate::MAX_RX_PROPERTIES }>,
->>>>>>> aef5dc49
 
     /// The message to be transmitted.
     pub payload: &'a [u8],
@@ -161,19 +153,11 @@
 
     /// The optional properties associated with the acknowledgement.
     #[serde(borrow)]
-<<<<<<< HEAD
-    pub properties: Vec<Property<'a>, { crate::design_parameters::MAX_RX_PROPERTIES }>,
-
-    /// The response status code of the subscription request.
-    #[serde(skip)]
-    pub codes: Vec<ReasonCode, { crate::design_parameters::MAX_TOPICS_PER_SUBSCRIPTION }>,
-=======
     pub properties: Vec<Property<'a>, { crate::MAX_RX_PROPERTIES }>,
 
     /// The response status code of the subscription request.
     #[serde(skip)]
     pub codes: Vec<ReasonCode, { crate::MAX_TOPICS_PER_SUBSCRIPTION }>,
->>>>>>> aef5dc49
 }
 
 /// An MQTT PUBREC control packet
@@ -219,11 +203,7 @@
 
     /// Properties associated with the disconnection.
     #[serde(borrow)]
-<<<<<<< HEAD
-    pub properties: Vec<Property<'a>, { crate::design_parameters::MAX_RX_PROPERTIES }>,
-=======
     pub properties: Vec<Property<'a>, { crate::MAX_RX_PROPERTIES }>,
->>>>>>> aef5dc49
 }
 
 /// Success information for a control packet with optional data.
@@ -270,11 +250,7 @@
 
     /// The properties transmitted with the publish data.
     #[serde(borrow)]
-<<<<<<< HEAD
-    pub _properties: Vec<Property<'a>, { crate::design_parameters::MAX_RX_PROPERTIES }>,
-=======
     pub _properties: Vec<Property<'a>, { crate::MAX_RX_PROPERTIES }>,
->>>>>>> aef5dc49
 }
 
 #[cfg(test)]
